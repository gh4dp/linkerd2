--- conflicted
+++ resolved
@@ -61,31 +61,6 @@
 	"linkerd-proxy-injector": {1, []string{"proxy-injector"}},
 }
 
-<<<<<<< HEAD
-// NewStaticCliTestHelper creates a new instance of TestHelper for the current test run.
-// This consists of only the static cli flags without the kubernetes api stuff.
-func NewStaticCliTestHelper() *TestHelper {
-
-	exit := func(code int, msg string) {
-		fmt.Fprintln(os.Stderr, msg)
-		os.Exit(code)
-	}
-
-	linkerd := flag.String("linkerd", "", "path to the linkerd binary to test")
-	namespace := flag.String("linkerd-namespace", "l5d-integration", "the namespace where linkerd is installed")
-
-	flag.Parse()
-
-	if *linkerd == "" {
-		exit(1, "-linkerd flag is required")
-	}
-
-	return &TestHelper{
-		linkerd:   *linkerd,
-		namespace: *namespace,
-	}
-
-=======
 // NewGenericTestHelper returns a new *TestHelper from the options provided as function parameters.
 // This helper was created to be able to reuse this package without hard restrictions
 // as seen in `NewTestHelper()` which is primarily used with integration tests
@@ -117,7 +92,6 @@
 		externalIssuer: externalIssuer,
 		uninstall:      uninstall,
 	}
->>>>>>> 6174b194
 }
 
 // NewTestHelper creates a new instance of TestHelper for the current test run.
