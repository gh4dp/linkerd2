--- conflicted
+++ resolved
@@ -112,11 +112,7 @@
 			inputFileName:     "inject_emojivoto_pod_with_requests.input.yml",
 			goldenFileName:    "inject_emojivoto_pod_with_requests.golden.yml",
 			reportFileName:    "inject_emojivoto_pod_with_requests.report",
-<<<<<<< HEAD
-			testInjectOptions: proxyRequestOptions,
-=======
 			testInjectOptions: proxyResourceOptions,
->>>>>>> eccd9d24
 		},
 		{
 			inputFileName:     "inject_emojivoto_deployment_udp.input.yml",
