---
kind: Namespace
apiVersion: v1
metadata:
  name: linkerd
---
###
### Identity Controller Service
###
---
kind: ServiceAccount
apiVersion: v1
metadata:
  name: linkerd-identity
  namespace: linkerd
---
kind: ClusterRole
apiVersion: rbac.authorization.k8s.io/v1beta1
metadata:
  name: linkerd-linkerd-identity
rules:
- apiGroups: ["authentication.k8s.io"]
  resources: ["tokenreviews"]
  verbs: ["create"]
---
kind: ClusterRoleBinding
apiVersion: rbac.authorization.k8s.io/v1beta1
metadata:
  name: linkerd-linkerd-identity
roleRef:
  apiGroup: rbac.authorization.k8s.io
  kind: ClusterRole
  name: linkerd-linkerd-identity
subjects:
- kind: ServiceAccount
  name: linkerd-identity
  namespace: linkerd
---
kind: Service
apiVersion: v1
metadata:
  name: linkerd-identity
  namespace: linkerd
  labels:
    linkerd.io/control-plane-component: identity
  annotations:
    linkerd.io/created-by: linkerd/cli dev-undefined
spec:
  type: ClusterIP
  selector:
    linkerd.io/control-plane-component: identity
  ports:
  - name: grpc
    port: 8080
    targetPort: 8080
---
kind: ConfigMap
apiVersion: v1
metadata:
  name: linkerd-identity-trust-anchors
  namespace: linkerd
  labels:
    linkerd.io/control-plane-component: identity
  annotations:
    linkerd.io/created-by: linkerd/cli dev-undefined
data:
  trust-anchors.pem: |-
    zyx
---
kind: Secret
apiVersion: v1
metadata:
  name: linkerd-identity-issuer
  namespace: linkerd
  labels:
    linkerd.io/control-plane-component: identity
  annotations:
    linkerd.io/created-by: linkerd/cli dev-undefined
    linkerd.io/identity-issuer-expiry: 2030-02-12T00:00:00Z
data:
  crt.pem: ZGVm
  key.pem: YWJj
---
apiVersion: extensions/v1beta1
kind: Deployment
metadata:
  annotations:
    linkerd.io/created-by: linkerd/cli dev-undefined
  creationTimestamp: null
  labels:
    linkerd.io/control-plane-component: identity
  name: linkerd-identity
  namespace: linkerd
spec:
  strategy: {}
  template:
    metadata:
      annotations:
        linkerd.io/created-by: linkerd/cli dev-undefined
        linkerd.io/identity-mode: default
        linkerd.io/proxy-version: dev-undefined
      creationTimestamp: null
      labels:
        linkerd.io/control-plane-component: identity
        linkerd.io/control-plane-ns: linkerd
        linkerd.io/proxy-deployment: linkerd-identity
    spec:
      containers:
      - args:
        - identity
        - -addr=:8080
        - -admin-addr=:9990
        - -log-level=info
        - -controller-namespace=linkerd
        - -trust-domain=cluster.local
        - -trust-anchors=/var/run/linkerd/identity/trust-anchors/trust-anchors.pem
        - -issuer=/var/run/linkerd/identity/issuer
        - -issuance-lifetime=
        image: gcr.io/linkerd-io/controller:dev-undefined
        imagePullPolicy: IfNotPresent
        livenessProbe:
          httpGet:
            path: /ping
            port: 9990
          initialDelaySeconds: 10
        name: identity
        ports:
        - containerPort: 8080
          name: grpc
        - containerPort: 9990
          name: admin-http
        readinessProbe:
          failureThreshold: 7
          httpGet:
            path: /ready
            port: 9990
        resources: {}
        securityContext:
          runAsUser: 2103
        volumeMounts:
        - mountPath: /var/run/linkerd/identity/trust-anchors
          name: identity-trust-anchors
        - mountPath: /var/run/linkerd/identity/issuer
          name: identity-issuer
      - env:
        - name: LINKERD2_PROXY_LOG
          value: warn,linkerd2_proxy=info
        - name: LINKERD2_PROXY_CONTROL_URL
          value: tcp://linkerd-destination.linkerd.svc.cluster.local:8086
        - name: LINKERD2_PROXY_CONTROL_LISTENER
          value: tcp://0.0.0.0:4190
        - name: LINKERD2_PROXY_METRICS_LISTENER
          value: tcp://0.0.0.0:4191
        - name: LINKERD2_PROXY_OUTBOUND_LISTENER
          value: tcp://127.0.0.1:4140
        - name: LINKERD2_PROXY_INBOUND_LISTENER
          value: tcp://0.0.0.0:4143
        - name: LINKERD2_PROXY_DESTINATION_PROFILE_SUFFIXES
          value: .
        - name: LINKERD2_PROXY_INBOUND_ACCEPT_KEEPALIVE
          value: 10000ms
        - name: LINKERD2_PROXY_OUTBOUND_CONNECT_KEEPALIVE
          value: 10000ms
        - name: K8S_SA
          valueFrom:
            fieldRef:
              fieldPath: spec.serviceAccountName
        - name: K8S_NS
          valueFrom:
            fieldRef:
              fieldPath: metadata.namespace
        - name: L5D_NS
          value: linkerd
        - name: L5D_TRUST_DOMAIN
          value: cluster.local
        - name: LINKERD2_PROXY_ID
          value: $(K8S_SA).$(K8S_NS).serviceaccount.identity.$(L5D_NS).$(L5D_TRUST_DOMAIN)
        - name: LINKERD2_PROXY_TLS_TRUST_ANCHORS
          value: /var/run/linkerd/identity/trust-anchors/trust-anchors.pem
        - name: LINKERD2_PROXY_TLS_END_ENTITY_DIR
          value: /var/run/linkerd/identity/end-entity
        - name: LINKERD2_PROXY_TLS_POD_IDENTITY
          value: $(LINKERD2_PROXY_ID)
        - name: LINKERD2_PROXY_CONTROLLER_NAMESPACE
          value: linkerd
        - name: LINKERD2_PROXY_TLS_CONTROLLER_IDENTITY
          value: linkerd-controller.$(L5D_NS).serviceaccount.identity.$(L5D_NS).$(L5D_TRUST_DOMAIN)
        image: gcr.io/linkerd-io/proxy-identity-init:dev-undefined
        imagePullPolicy: IfNotPresent
        name: linkerd-proxy-identity
        resources: {}
        securityContext:
          runAsUser: 2102
        terminationMessagePolicy: FallbackToLogsOnError
      - env:
        - name: LINKERD2_PROXY_LOG
          value: warn,linkerd2_proxy=info
        - name: LINKERD2_PROXY_CONTROL_URL
          value: tcp://linkerd-destination.linkerd.svc.cluster.local:8086
        - name: LINKERD2_PROXY_CONTROL_LISTENER
          value: tcp://0.0.0.0:4190
        - name: LINKERD2_PROXY_METRICS_LISTENER
          value: tcp://0.0.0.0:4191
        - name: LINKERD2_PROXY_OUTBOUND_LISTENER
          value: tcp://127.0.0.1:4140
        - name: LINKERD2_PROXY_INBOUND_LISTENER
          value: tcp://0.0.0.0:4143
        - name: LINKERD2_PROXY_DESTINATION_PROFILE_SUFFIXES
          value: .
        - name: LINKERD2_PROXY_INBOUND_ACCEPT_KEEPALIVE
          value: 10000ms
        - name: LINKERD2_PROXY_OUTBOUND_CONNECT_KEEPALIVE
          value: 10000ms
        - name: K8S_SA
          valueFrom:
            fieldRef:
              fieldPath: spec.serviceAccountName
        - name: K8S_NS
          valueFrom:
            fieldRef:
              fieldPath: metadata.namespace
        - name: L5D_NS
          value: linkerd
        - name: L5D_TRUST_DOMAIN
          value: cluster.local
        - name: LINKERD2_PROXY_ID
          value: $(K8S_SA).$(K8S_NS).serviceaccount.identity.$(L5D_NS).$(L5D_TRUST_DOMAIN)
        - name: LINKERD2_PROXY_TLS_TRUST_ANCHORS
          value: /var/run/linkerd/identity/trust-anchors/trust-anchors.pem
        - name: LINKERD2_PROXY_TLS_END_ENTITY_DIR
          value: /var/run/linkerd/identity/end-entity
        - name: LINKERD2_PROXY_TLS_POD_IDENTITY
          value: $(LINKERD2_PROXY_ID)
        - name: LINKERD2_PROXY_CONTROLLER_NAMESPACE
          value: linkerd
        - name: LINKERD2_PROXY_TLS_CONTROLLER_IDENTITY
          value: linkerd-controller.$(L5D_NS).serviceaccount.identity.$(L5D_NS).$(L5D_TRUST_DOMAIN)
        image: gcr.io/linkerd-io/proxy:dev-undefined
        imagePullPolicy: IfNotPresent
        livenessProbe:
          httpGet:
            path: /metrics
            port: 4191
          initialDelaySeconds: 10
        name: linkerd-proxy
        ports:
        - containerPort: 4143
          name: linkerd-proxy
        - containerPort: 4191
          name: linkerd-metrics
        readinessProbe:
          httpGet:
            path: /metrics
            port: 4191
          initialDelaySeconds: 10
        resources: {}
        securityContext:
          runAsUser: 2102
        terminationMessagePolicy: FallbackToLogsOnError
        volumeMounts:
        - mountPath: /var/run/linkerd/identity/end-entity
          name: linkerd-identity-end-entity
          readOnly: true
      serviceAccountName: linkerd-identity
      volumes:
      - emptyDir:
          medium: Memory
        name: linkerd-identity-end-entity
status: {}
---
###
### General Controller Services: destination, public-api, tap
###
---
kind: ServiceAccount
apiVersion: v1
metadata:
  name: linkerd-controller
  namespace: linkerd
---
kind: ClusterRole
apiVersion: rbac.authorization.k8s.io/v1beta1
metadata:
  name: linkerd-linkerd-controller
rules:
- apiGroups: ["extensions", "apps"]
  resources: ["daemonsets", "deployments", "replicasets", "statefulsets"]
  verbs: ["list", "get", "watch"]
- apiGroups: [""]
  resources: ["pods", "endpoints", "services", "replicationcontrollers", "namespaces"]
  verbs: ["list", "get", "watch"]
- apiGroups: ["linkerd.io"]
  resources: ["serviceprofiles"]
  verbs: ["list", "get", "watch"]
---
kind: ClusterRoleBinding
apiVersion: rbac.authorization.k8s.io/v1beta1
metadata:
  name: linkerd-linkerd-controller
roleRef:
  apiGroup: rbac.authorization.k8s.io
  kind: ClusterRole
  name: linkerd-linkerd-controller
subjects:
- kind: ServiceAccount
  name: linkerd-controller
  namespace: linkerd
---
kind: Service
apiVersion: v1
metadata:
  name: linkerd-controller-api
  namespace: linkerd
  labels:
    linkerd.io/control-plane-component: controller
  annotations:
    linkerd.io/created-by: linkerd/cli dev-undefined
spec:
  type: ClusterIP
  selector:
    linkerd.io/control-plane-component: controller
  ports:
  - name: http
    port: 8085
    targetPort: 8085
---
kind: Service
apiVersion: v1
metadata:
  name: linkerd-destination
  namespace: linkerd
  labels:
    linkerd.io/control-plane-component: controller
  annotations:
    linkerd.io/created-by: linkerd/cli dev-undefined
spec:
  type: ClusterIP
  selector:
    linkerd.io/control-plane-component: controller
  ports:
  - name: grpc
    port: 8086
    targetPort: 8086
---
apiVersion: extensions/v1beta1
kind: Deployment
metadata:
  annotations:
    linkerd.io/created-by: linkerd/cli dev-undefined
  creationTimestamp: null
  labels:
    linkerd.io/control-plane-component: controller
  name: linkerd-controller
  namespace: linkerd
spec:
  replicas: 1
  strategy: {}
  template:
    metadata:
      annotations:
        linkerd.io/created-by: linkerd/cli dev-undefined
        linkerd.io/identity-mode: default
        linkerd.io/proxy-version: dev-undefined
      creationTimestamp: null
      labels:
        linkerd.io/control-plane-component: controller
        linkerd.io/control-plane-ns: linkerd
        linkerd.io/proxy-deployment: linkerd-controller
    spec:
      containers:
      - args:
        - public-api
        - -prometheus-url=http://linkerd-prometheus.linkerd.svc.cluster.local:9090
        - -controller-namespace=linkerd
        - -log-level=info
        image: gcr.io/linkerd-io/controller:dev-undefined
        imagePullPolicy: IfNotPresent
        livenessProbe:
          httpGet:
            path: /ping
            port: 9995
          initialDelaySeconds: 10
        name: public-api
        ports:
        - containerPort: 8085
          name: http
        - containerPort: 9995
          name: admin-http
        readinessProbe:
          failureThreshold: 7
          httpGet:
            path: /ready
            port: 9995
        resources: {}
        securityContext:
          runAsUser: 2103
      - args:
        - destination
        - -addr=:8086
        - -controller-namespace=linkerd
        - -enable-h2-upgrade=true
        - -log-level=info
        image: gcr.io/linkerd-io/controller:dev-undefined
        imagePullPolicy: IfNotPresent
        livenessProbe:
          httpGet:
            path: /ping
            port: 9996
          initialDelaySeconds: 10
        name: destination
        ports:
        - containerPort: 8086
          name: grpc
        - containerPort: 9996
          name: admin-http
        readinessProbe:
          failureThreshold: 7
          httpGet:
            path: /ready
            port: 9996
        resources: {}
        securityContext:
          runAsUser: 2103
      - args:
        - tap
        - -controller-namespace=linkerd
        - -log-level=info
        image: gcr.io/linkerd-io/controller:dev-undefined
        imagePullPolicy: IfNotPresent
        livenessProbe:
          httpGet:
            path: /ping
            port: 9998
          initialDelaySeconds: 10
        name: tap
        ports:
        - containerPort: 8088
          name: grpc
        - containerPort: 9998
          name: admin-http
        readinessProbe:
          failureThreshold: 7
          httpGet:
            path: /ready
            port: 9998
        resources: {}
        securityContext:
          runAsUser: 2103
      - env:
        - name: LINKERD2_PROXY_LOG
          value: warn,linkerd2_proxy=info
        - name: LINKERD2_PROXY_CONTROL_URL
          value: tcp://localhost.:8086
        - name: LINKERD2_PROXY_CONTROL_LISTENER
          value: tcp://0.0.0.0:4190
        - name: LINKERD2_PROXY_METRICS_LISTENER
          value: tcp://0.0.0.0:4191
        - name: LINKERD2_PROXY_OUTBOUND_LISTENER
          value: tcp://127.0.0.1:4140
        - name: LINKERD2_PROXY_INBOUND_LISTENER
          value: tcp://0.0.0.0:4143
        - name: LINKERD2_PROXY_DESTINATION_PROFILE_SUFFIXES
          value: .
        - name: LINKERD2_PROXY_INBOUND_ACCEPT_KEEPALIVE
          value: 10000ms
        - name: LINKERD2_PROXY_OUTBOUND_CONNECT_KEEPALIVE
          value: 10000ms
        - name: K8S_SA
          valueFrom:
            fieldRef:
              fieldPath: spec.serviceAccountName
        - name: K8S_NS
          valueFrom:
            fieldRef:
              fieldPath: metadata.namespace
        - name: L5D_NS
          value: linkerd
        - name: L5D_TRUST_DOMAIN
          value: cluster.local
        - name: LINKERD2_PROXY_ID
          value: $(K8S_SA).$(K8S_NS).serviceaccount.identity.$(L5D_NS).$(L5D_TRUST_DOMAIN)
        - name: LINKERD2_PROXY_TLS_TRUST_ANCHORS
          value: /var/run/linkerd/identity/trust-anchors/trust-anchors.pem
        - name: LINKERD2_PROXY_TLS_END_ENTITY_DIR
          value: /var/run/linkerd/identity/end-entity
        - name: LINKERD2_PROXY_TLS_POD_IDENTITY
          value: $(LINKERD2_PROXY_ID)
        - name: LINKERD2_PROXY_CONTROLLER_NAMESPACE
          value: linkerd
        - name: LINKERD2_PROXY_TLS_CONTROLLER_IDENTITY
          value: linkerd-controller.$(L5D_NS).serviceaccount.identity.$(L5D_NS).$(L5D_TRUST_DOMAIN)
        image: gcr.io/linkerd-io/proxy-identity-init:dev-undefined
        imagePullPolicy: IfNotPresent
        name: linkerd-proxy-identity
        resources: {}
        securityContext:
          runAsUser: 2102
        terminationMessagePolicy: FallbackToLogsOnError
      - env:
        - name: LINKERD2_PROXY_LOG
          value: warn,linkerd2_proxy=info
        - name: LINKERD2_PROXY_CONTROL_URL
          value: tcp://localhost.:8086
        - name: LINKERD2_PROXY_CONTROL_LISTENER
          value: tcp://0.0.0.0:4190
        - name: LINKERD2_PROXY_METRICS_LISTENER
          value: tcp://0.0.0.0:4191
        - name: LINKERD2_PROXY_OUTBOUND_LISTENER
          value: tcp://127.0.0.1:4140
        - name: LINKERD2_PROXY_INBOUND_LISTENER
          value: tcp://0.0.0.0:4143
        - name: LINKERD2_PROXY_DESTINATION_PROFILE_SUFFIXES
          value: .
        - name: LINKERD2_PROXY_INBOUND_ACCEPT_KEEPALIVE
          value: 10000ms
        - name: LINKERD2_PROXY_OUTBOUND_CONNECT_KEEPALIVE
          value: 10000ms
        - name: K8S_SA
          valueFrom:
            fieldRef:
              fieldPath: spec.serviceAccountName
        - name: K8S_NS
          valueFrom:
            fieldRef:
              fieldPath: metadata.namespace
        - name: L5D_NS
          value: linkerd
        - name: L5D_TRUST_DOMAIN
          value: cluster.local
        - name: LINKERD2_PROXY_ID
          value: $(K8S_SA).$(K8S_NS).serviceaccount.identity.$(L5D_NS).$(L5D_TRUST_DOMAIN)
        - name: LINKERD2_PROXY_TLS_TRUST_ANCHORS
          value: /var/run/linkerd/identity/trust-anchors/trust-anchors.pem
        - name: LINKERD2_PROXY_TLS_END_ENTITY_DIR
          value: /var/run/linkerd/identity/end-entity
        - name: LINKERD2_PROXY_TLS_POD_IDENTITY
          value: $(LINKERD2_PROXY_ID)
        - name: LINKERD2_PROXY_CONTROLLER_NAMESPACE
          value: linkerd
        - name: LINKERD2_PROXY_TLS_CONTROLLER_IDENTITY
          value: linkerd-controller.$(L5D_NS).serviceaccount.identity.$(L5D_NS).$(L5D_TRUST_DOMAIN)
        image: gcr.io/linkerd-io/proxy:dev-undefined
        imagePullPolicy: IfNotPresent
        livenessProbe:
          httpGet:
            path: /metrics
            port: 4191
          initialDelaySeconds: 10
        name: linkerd-proxy
        ports:
        - containerPort: 4143
          name: linkerd-proxy
        - containerPort: 4191
          name: linkerd-metrics
        readinessProbe:
          httpGet:
            path: /metrics
            port: 4191
          initialDelaySeconds: 10
        resources: {}
        securityContext:
          runAsUser: 2102
        terminationMessagePolicy: FallbackToLogsOnError
        volumeMounts:
        - mountPath: /var/run/linkerd/identity/end-entity
          name: linkerd-identity-end-entity
          readOnly: true
      serviceAccountName: linkerd-controller
      volumes:
      - emptyDir:
          medium: Memory
        name: linkerd-identity-end-entity
status: {}
---
kind: ConfigMap
apiVersion: v1
metadata:
  name: linkerd-config
  namespace: linkerd
  labels:
    linkerd.io/control-plane-component: controller
  annotations:
    linkerd.io/created-by: linkerd/cli dev-undefined
data:
  global: |
<<<<<<< HEAD
    {"linkerdNamespace":"linkerd","cniEnabled":true,"identityContext":{}}
=======
    {"linkerdNamespace":"linkerd","cniEnabled":true,"version":"dev-undefined","identityContext":null}
>>>>>>> f34de691
  proxy: |
    {"proxyImage":{"imageName":"gcr.io/linkerd-io/proxy","pullPolicy":"IfNotPresent"},"proxyInitImage":{"imageName":"gcr.io/linkerd-io/proxy-init","pullPolicy":"IfNotPresent"},"destinationApiPort":{"port":8086},"controlPort":{"port":4190},"ignoreInboundPorts":[],"ignoreOutboundPorts":[],"inboundPort":{"port":4143},"metricsPort":{"port":4191},"outboundPort":{"port":4140},"resource":{"requestCpu":"","requestMemory":"","limitCpu":"","limitMemory":""},"proxyUid":"2102","logLevel":{"level":"warn,linkerd2_proxy=info"},"disableExternalProfiles":false}

---
###
### Service Profile CRD
###
---
apiVersion: apiextensions.k8s.io/v1beta1
kind: CustomResourceDefinition
metadata:
  name: serviceprofiles.linkerd.io
  annotations:
    linkerd.io/created-by: linkerd/cli dev-undefined
spec:
  group: linkerd.io
  version: v1alpha1
  scope: Namespaced
  names:
    plural: serviceprofiles
    singular: serviceprofile
    kind: ServiceProfile
    shortNames:
    - sp
  validation:
    openAPIV3Schema:
      properties:
        spec:
          required:
          - routes
          properties:
            retryBudget:
              required:
              - minRetriesPerSecond
              - retryRatio
              - ttl
              type: object
              properties:
                minRetriesPerSecond:
                  type: integer
                retryRatio:
                  type: number
                ttl:
                  type: string
            routes:
              type: array
              items:
                type: object
                required:
                - name
                - condition
                properties:
                  name:
                    type: string
                  timeout:
                    type: string
                  condition:
                    type: object
                    minProperties: 1
                    properties:
                      method:
                        type: string
                      pathRegex:
                        type: string
                      all:
                        type: array
                        items:
                          type: object
                      any:
                        type: array
                        items:
                          type: object
                      not:
                        type: object
                  responseClasses:
                    type: array
                    items:
                      type: object
                      required:
                      - condition
                      properties:
                        isFailure:
                          type: boolean
                        condition:
                          type: object
                          properties:
                            status:
                              type: object
                              minProperties: 1
                              properties:
                                min:
                                  type: integer
                                  minimum: 100
                                  maximum: 599
                                max:
                                  type: integer
                                  minimum: 100
                                  maximum: 599
                            all:
                              type: array
                              items:
                                type: object
                            any:
                              type: array
                              items:
                                type: object
                            not:
                              type: object
---
###
### Web
###
---
kind: ServiceAccount
apiVersion: v1
metadata:
  name: linkerd-web
  namespace: linkerd
---
kind: Service
apiVersion: v1
metadata:
  name: linkerd-web
  namespace: linkerd
  labels:
    linkerd.io/control-plane-component: web
  annotations:
    linkerd.io/created-by: linkerd/cli dev-undefined
spec:
  type: ClusterIP
  selector:
    linkerd.io/control-plane-component: web
  ports:
  - name: http
    port: 8084
    targetPort: 8084
  - name: admin-http
    port: 9994
    targetPort: 9994
---
apiVersion: extensions/v1beta1
kind: Deployment
metadata:
  annotations:
    linkerd.io/created-by: linkerd/cli dev-undefined
  creationTimestamp: null
  labels:
    linkerd.io/control-plane-component: web
  name: linkerd-web
  namespace: linkerd
spec:
  replicas: 1
  strategy: {}
  template:
    metadata:
      annotations:
        linkerd.io/created-by: linkerd/cli dev-undefined
        linkerd.io/identity-mode: default
        linkerd.io/proxy-version: dev-undefined
      creationTimestamp: null
      labels:
        linkerd.io/control-plane-component: web
        linkerd.io/control-plane-ns: linkerd
        linkerd.io/proxy-deployment: linkerd-web
    spec:
      containers:
      - args:
        - -api-addr=linkerd-controller-api.linkerd.svc.cluster.local:8085
        - -grafana-addr=linkerd-grafana.linkerd.svc.cluster.local:3000
        - -uuid=deaab91a-f4ab-448a-b7d1-c832a2fa0a60
        - -controller-namespace=linkerd
        - -log-level=info
        image: gcr.io/linkerd-io/web:dev-undefined
        imagePullPolicy: IfNotPresent
        livenessProbe:
          httpGet:
            path: /ping
            port: 9994
          initialDelaySeconds: 10
        name: web
        ports:
        - containerPort: 8084
          name: http
        - containerPort: 9994
          name: admin-http
        readinessProbe:
          failureThreshold: 7
          httpGet:
            path: /ready
            port: 9994
        resources: {}
        securityContext:
          runAsUser: 2103
      - env:
        - name: LINKERD2_PROXY_LOG
          value: warn,linkerd2_proxy=info
        - name: LINKERD2_PROXY_CONTROL_URL
          value: tcp://linkerd-destination.linkerd.svc.cluster.local:8086
        - name: LINKERD2_PROXY_CONTROL_LISTENER
          value: tcp://0.0.0.0:4190
        - name: LINKERD2_PROXY_METRICS_LISTENER
          value: tcp://0.0.0.0:4191
        - name: LINKERD2_PROXY_OUTBOUND_LISTENER
          value: tcp://127.0.0.1:4140
        - name: LINKERD2_PROXY_INBOUND_LISTENER
          value: tcp://0.0.0.0:4143
        - name: LINKERD2_PROXY_DESTINATION_PROFILE_SUFFIXES
          value: .
        - name: LINKERD2_PROXY_INBOUND_ACCEPT_KEEPALIVE
          value: 10000ms
        - name: LINKERD2_PROXY_OUTBOUND_CONNECT_KEEPALIVE
          value: 10000ms
        - name: K8S_SA
          valueFrom:
            fieldRef:
              fieldPath: spec.serviceAccountName
        - name: K8S_NS
          valueFrom:
            fieldRef:
              fieldPath: metadata.namespace
        - name: L5D_NS
          value: linkerd
        - name: L5D_TRUST_DOMAIN
          value: cluster.local
        - name: LINKERD2_PROXY_ID
          value: $(K8S_SA).$(K8S_NS).serviceaccount.identity.$(L5D_NS).$(L5D_TRUST_DOMAIN)
        - name: LINKERD2_PROXY_TLS_TRUST_ANCHORS
          value: /var/run/linkerd/identity/trust-anchors/trust-anchors.pem
        - name: LINKERD2_PROXY_TLS_END_ENTITY_DIR
          value: /var/run/linkerd/identity/end-entity
        - name: LINKERD2_PROXY_TLS_POD_IDENTITY
          value: $(LINKERD2_PROXY_ID)
        - name: LINKERD2_PROXY_CONTROLLER_NAMESPACE
          value: linkerd
        - name: LINKERD2_PROXY_TLS_CONTROLLER_IDENTITY
          value: linkerd-controller.$(L5D_NS).serviceaccount.identity.$(L5D_NS).$(L5D_TRUST_DOMAIN)
        image: gcr.io/linkerd-io/proxy-identity-init:dev-undefined
        imagePullPolicy: IfNotPresent
        name: linkerd-proxy-identity
        resources: {}
        securityContext:
          runAsUser: 2102
        terminationMessagePolicy: FallbackToLogsOnError
      - env:
        - name: LINKERD2_PROXY_LOG
          value: warn,linkerd2_proxy=info
        - name: LINKERD2_PROXY_CONTROL_URL
          value: tcp://linkerd-destination.linkerd.svc.cluster.local:8086
        - name: LINKERD2_PROXY_CONTROL_LISTENER
          value: tcp://0.0.0.0:4190
        - name: LINKERD2_PROXY_METRICS_LISTENER
          value: tcp://0.0.0.0:4191
        - name: LINKERD2_PROXY_OUTBOUND_LISTENER
          value: tcp://127.0.0.1:4140
        - name: LINKERD2_PROXY_INBOUND_LISTENER
          value: tcp://0.0.0.0:4143
        - name: LINKERD2_PROXY_DESTINATION_PROFILE_SUFFIXES
          value: .
        - name: LINKERD2_PROXY_INBOUND_ACCEPT_KEEPALIVE
          value: 10000ms
        - name: LINKERD2_PROXY_OUTBOUND_CONNECT_KEEPALIVE
          value: 10000ms
        - name: K8S_SA
          valueFrom:
            fieldRef:
              fieldPath: spec.serviceAccountName
        - name: K8S_NS
          valueFrom:
            fieldRef:
              fieldPath: metadata.namespace
        - name: L5D_NS
          value: linkerd
        - name: L5D_TRUST_DOMAIN
          value: cluster.local
        - name: LINKERD2_PROXY_ID
          value: $(K8S_SA).$(K8S_NS).serviceaccount.identity.$(L5D_NS).$(L5D_TRUST_DOMAIN)
        - name: LINKERD2_PROXY_TLS_TRUST_ANCHORS
          value: /var/run/linkerd/identity/trust-anchors/trust-anchors.pem
        - name: LINKERD2_PROXY_TLS_END_ENTITY_DIR
          value: /var/run/linkerd/identity/end-entity
        - name: LINKERD2_PROXY_TLS_POD_IDENTITY
          value: $(LINKERD2_PROXY_ID)
        - name: LINKERD2_PROXY_CONTROLLER_NAMESPACE
          value: linkerd
        - name: LINKERD2_PROXY_TLS_CONTROLLER_IDENTITY
          value: linkerd-controller.$(L5D_NS).serviceaccount.identity.$(L5D_NS).$(L5D_TRUST_DOMAIN)
        image: gcr.io/linkerd-io/proxy:dev-undefined
        imagePullPolicy: IfNotPresent
        livenessProbe:
          httpGet:
            path: /metrics
            port: 4191
          initialDelaySeconds: 10
        name: linkerd-proxy
        ports:
        - containerPort: 4143
          name: linkerd-proxy
        - containerPort: 4191
          name: linkerd-metrics
        readinessProbe:
          httpGet:
            path: /metrics
            port: 4191
          initialDelaySeconds: 10
        resources: {}
        securityContext:
          runAsUser: 2102
        terminationMessagePolicy: FallbackToLogsOnError
        volumeMounts:
        - mountPath: /var/run/linkerd/identity/end-entity
          name: linkerd-identity-end-entity
          readOnly: true
      serviceAccountName: linkerd-web
      volumes:
      - emptyDir:
          medium: Memory
        name: linkerd-identity-end-entity
status: {}
---
###
### Prometheus
###
---
kind: ServiceAccount
apiVersion: v1
metadata:
  name: linkerd-prometheus
  namespace: linkerd
---
kind: ClusterRole
apiVersion: rbac.authorization.k8s.io/v1beta1
metadata:
  name: linkerd-linkerd-prometheus
rules:
- apiGroups: [""]
  resources: ["pods"]
  verbs: ["get", "list", "watch"]
---
kind: ClusterRoleBinding
apiVersion: rbac.authorization.k8s.io/v1beta1
metadata:
  name: linkerd-linkerd-prometheus
roleRef:
  apiGroup: rbac.authorization.k8s.io
  kind: ClusterRole
  name: linkerd-linkerd-prometheus
subjects:
- kind: ServiceAccount
  name: linkerd-prometheus
  namespace: linkerd
---
kind: Service
apiVersion: v1
metadata:
  name: linkerd-prometheus
  namespace: linkerd
  labels:
    linkerd.io/control-plane-component: prometheus
  annotations:
    linkerd.io/created-by: linkerd/cli dev-undefined
spec:
  type: ClusterIP
  selector:
    linkerd.io/control-plane-component: prometheus
  ports:
  - name: admin-http
    port: 9090
    targetPort: 9090
---
apiVersion: extensions/v1beta1
kind: Deployment
metadata:
  annotations:
    linkerd.io/created-by: linkerd/cli dev-undefined
  creationTimestamp: null
  labels:
    linkerd.io/control-plane-component: prometheus
  name: linkerd-prometheus
  namespace: linkerd
spec:
  replicas: 1
  strategy: {}
  template:
    metadata:
      annotations:
        linkerd.io/created-by: linkerd/cli dev-undefined
        linkerd.io/identity-mode: default
        linkerd.io/proxy-version: dev-undefined
      creationTimestamp: null
      labels:
        linkerd.io/control-plane-component: prometheus
        linkerd.io/control-plane-ns: linkerd
        linkerd.io/proxy-deployment: linkerd-prometheus
    spec:
      containers:
      - args:
        - --storage.tsdb.path=/data
        - --storage.tsdb.retention=6h
        - --config.file=/etc/prometheus/prometheus.yml
        image: prom/prometheus:v2.7.1
        imagePullPolicy: IfNotPresent
        livenessProbe:
          httpGet:
            path: /-/healthy
            port: 9090
          initialDelaySeconds: 30
          timeoutSeconds: 30
        name: prometheus
        ports:
        - containerPort: 9090
          name: admin-http
        readinessProbe:
          httpGet:
            path: /-/ready
            port: 9090
          initialDelaySeconds: 30
          timeoutSeconds: 30
        resources: {}
        securityContext:
          runAsUser: 65534
        volumeMounts:
        - mountPath: /data
          name: data
        - mountPath: /etc/prometheus
          name: prometheus-config
          readOnly: true
      - env:
        - name: LINKERD2_PROXY_LOG
          value: warn,linkerd2_proxy=info
        - name: LINKERD2_PROXY_CONTROL_URL
          value: tcp://linkerd-destination.linkerd.svc.cluster.local:8086
        - name: LINKERD2_PROXY_CONTROL_LISTENER
          value: tcp://0.0.0.0:4190
        - name: LINKERD2_PROXY_METRICS_LISTENER
          value: tcp://0.0.0.0:4191
        - name: LINKERD2_PROXY_OUTBOUND_LISTENER
          value: tcp://127.0.0.1:4140
        - name: LINKERD2_PROXY_INBOUND_LISTENER
          value: tcp://0.0.0.0:4143
        - name: LINKERD2_PROXY_DESTINATION_PROFILE_SUFFIXES
          value: .
        - name: LINKERD2_PROXY_INBOUND_ACCEPT_KEEPALIVE
          value: 10000ms
        - name: LINKERD2_PROXY_OUTBOUND_CONNECT_KEEPALIVE
          value: 10000ms
        - name: K8S_SA
          valueFrom:
            fieldRef:
              fieldPath: spec.serviceAccountName
        - name: K8S_NS
          valueFrom:
            fieldRef:
              fieldPath: metadata.namespace
        - name: L5D_NS
          value: linkerd
        - name: L5D_TRUST_DOMAIN
          value: cluster.local
        - name: LINKERD2_PROXY_ID
          value: $(K8S_SA).$(K8S_NS).serviceaccount.identity.$(L5D_NS).$(L5D_TRUST_DOMAIN)
        - name: LINKERD2_PROXY_OUTBOUND_ROUTER_CAPACITY
          value: "10000"
        - name: LINKERD2_PROXY_TLS_TRUST_ANCHORS
          value: /var/run/linkerd/identity/trust-anchors/trust-anchors.pem
        - name: LINKERD2_PROXY_TLS_END_ENTITY_DIR
          value: /var/run/linkerd/identity/end-entity
        - name: LINKERD2_PROXY_TLS_POD_IDENTITY
          value: $(LINKERD2_PROXY_ID)
        - name: LINKERD2_PROXY_CONTROLLER_NAMESPACE
          value: linkerd
        - name: LINKERD2_PROXY_TLS_CONTROLLER_IDENTITY
          value: linkerd-controller.$(L5D_NS).serviceaccount.identity.$(L5D_NS).$(L5D_TRUST_DOMAIN)
        image: gcr.io/linkerd-io/proxy-identity-init:dev-undefined
        imagePullPolicy: IfNotPresent
        name: linkerd-proxy-identity
        resources: {}
        securityContext:
          runAsUser: 2102
        terminationMessagePolicy: FallbackToLogsOnError
      - env:
        - name: LINKERD2_PROXY_LOG
          value: warn,linkerd2_proxy=info
        - name: LINKERD2_PROXY_CONTROL_URL
          value: tcp://linkerd-destination.linkerd.svc.cluster.local:8086
        - name: LINKERD2_PROXY_CONTROL_LISTENER
          value: tcp://0.0.0.0:4190
        - name: LINKERD2_PROXY_METRICS_LISTENER
          value: tcp://0.0.0.0:4191
        - name: LINKERD2_PROXY_OUTBOUND_LISTENER
          value: tcp://127.0.0.1:4140
        - name: LINKERD2_PROXY_INBOUND_LISTENER
          value: tcp://0.0.0.0:4143
        - name: LINKERD2_PROXY_DESTINATION_PROFILE_SUFFIXES
          value: .
        - name: LINKERD2_PROXY_INBOUND_ACCEPT_KEEPALIVE
          value: 10000ms
        - name: LINKERD2_PROXY_OUTBOUND_CONNECT_KEEPALIVE
          value: 10000ms
        - name: K8S_SA
          valueFrom:
            fieldRef:
              fieldPath: spec.serviceAccountName
        - name: K8S_NS
          valueFrom:
            fieldRef:
              fieldPath: metadata.namespace
        - name: L5D_NS
          value: linkerd
        - name: L5D_TRUST_DOMAIN
          value: cluster.local
        - name: LINKERD2_PROXY_ID
          value: $(K8S_SA).$(K8S_NS).serviceaccount.identity.$(L5D_NS).$(L5D_TRUST_DOMAIN)
        - name: LINKERD2_PROXY_OUTBOUND_ROUTER_CAPACITY
          value: "10000"
        - name: LINKERD2_PROXY_TLS_TRUST_ANCHORS
          value: /var/run/linkerd/identity/trust-anchors/trust-anchors.pem
        - name: LINKERD2_PROXY_TLS_END_ENTITY_DIR
          value: /var/run/linkerd/identity/end-entity
        - name: LINKERD2_PROXY_TLS_POD_IDENTITY
          value: $(LINKERD2_PROXY_ID)
        - name: LINKERD2_PROXY_CONTROLLER_NAMESPACE
          value: linkerd
        - name: LINKERD2_PROXY_TLS_CONTROLLER_IDENTITY
          value: linkerd-controller.$(L5D_NS).serviceaccount.identity.$(L5D_NS).$(L5D_TRUST_DOMAIN)
        image: gcr.io/linkerd-io/proxy:dev-undefined
        imagePullPolicy: IfNotPresent
        livenessProbe:
          httpGet:
            path: /metrics
            port: 4191
          initialDelaySeconds: 10
        name: linkerd-proxy
        ports:
        - containerPort: 4143
          name: linkerd-proxy
        - containerPort: 4191
          name: linkerd-metrics
        readinessProbe:
          httpGet:
            path: /metrics
            port: 4191
          initialDelaySeconds: 10
        resources: {}
        securityContext:
          runAsUser: 2102
        terminationMessagePolicy: FallbackToLogsOnError
        volumeMounts:
        - mountPath: /var/run/linkerd/identity/end-entity
          name: linkerd-identity-end-entity
          readOnly: true
      serviceAccountName: linkerd-prometheus
      volumes:
      - emptyDir: {}
        name: data
      - configMap:
          name: linkerd-prometheus-config
        name: prometheus-config
      - emptyDir:
          medium: Memory
        name: linkerd-identity-end-entity
status: {}
---
kind: ConfigMap
apiVersion: v1
metadata:
  name: linkerd-prometheus-config
  namespace: linkerd
  labels:
    linkerd.io/control-plane-component: prometheus
  annotations:
    linkerd.io/created-by: linkerd/cli dev-undefined
data:
  prometheus.yml: |-
    global:
      scrape_interval: 10s
      scrape_timeout: 10s
      evaluation_interval: 10s

    rule_files:
    - /etc/prometheus/*_rules.yml

    scrape_configs:
    - job_name: 'prometheus'
      static_configs:
      - targets: ['localhost:9090']

    - job_name: 'grafana'
      kubernetes_sd_configs:
      - role: pod
        namespaces:
          names: ['linkerd']
      relabel_configs:
      - source_labels:
        - __meta_kubernetes_pod_container_name
        action: keep
        regex: ^grafana$

    - job_name: 'linkerd-controller'
      kubernetes_sd_configs:
      - role: pod
        namespaces:
          names: ['linkerd']
      relabel_configs:
      - source_labels:
        - __meta_kubernetes_pod_label_linkerd_io_control_plane_component
        - __meta_kubernetes_pod_container_port_name
        action: keep
        regex: (.*);admin-http$
      - source_labels: [__meta_kubernetes_pod_container_name]
        action: replace
        target_label: component

    - job_name: 'linkerd-proxy'
      kubernetes_sd_configs:
      - role: pod
      relabel_configs:
      - source_labels:
        - __meta_kubernetes_pod_container_name
        - __meta_kubernetes_pod_container_port_name
        - __meta_kubernetes_pod_label_linkerd_io_control_plane_ns
        action: keep
        regex: ^linkerd-proxy;linkerd-metrics;linkerd$
      - source_labels: [__meta_kubernetes_namespace]
        action: replace
        target_label: namespace
      - source_labels: [__meta_kubernetes_pod_name]
        action: replace
        target_label: pod
      # special case k8s' "job" label, to not interfere with prometheus' "job"
      # label
      # __meta_kubernetes_pod_label_linkerd_io_proxy_job=foo =>
      # k8s_job=foo
      - source_labels: [__meta_kubernetes_pod_label_linkerd_io_proxy_job]
        action: replace
        target_label: k8s_job
      # drop __meta_kubernetes_pod_label_linkerd_io_proxy_job
      - action: labeldrop
        regex: __meta_kubernetes_pod_label_linkerd_io_proxy_job
      # __meta_kubernetes_pod_label_linkerd_io_proxy_deployment=foo =>
      # deployment=foo
      - action: labelmap
        regex: __meta_kubernetes_pod_label_linkerd_io_proxy_(.+)
      # drop all labels that we just made copies of in the previous labelmap
      - action: labeldrop
        regex: __meta_kubernetes_pod_label_linkerd_io_proxy_(.+)
      # __meta_kubernetes_pod_label_linkerd_io_foo=bar =>
      # foo=bar
      - action: labelmap
        regex: __meta_kubernetes_pod_label_linkerd_io_(.+)
---
###
### Grafana
###
---
kind: ServiceAccount
apiVersion: v1
metadata:
  name: linkerd-grafana
  namespace: linkerd
---
kind: Service
apiVersion: v1
metadata:
  name: linkerd-grafana
  namespace: linkerd
  labels:
    linkerd.io/control-plane-component: grafana
  annotations:
    linkerd.io/created-by: linkerd/cli dev-undefined
spec:
  type: ClusterIP
  selector:
    linkerd.io/control-plane-component: grafana
  ports:
  - name: http
    port: 3000
    targetPort: 3000
---
apiVersion: extensions/v1beta1
kind: Deployment
metadata:
  annotations:
    linkerd.io/created-by: linkerd/cli dev-undefined
  creationTimestamp: null
  labels:
    linkerd.io/control-plane-component: grafana
  name: linkerd-grafana
  namespace: linkerd
spec:
  replicas: 1
  strategy: {}
  template:
    metadata:
      annotations:
        linkerd.io/created-by: linkerd/cli dev-undefined
        linkerd.io/identity-mode: default
        linkerd.io/proxy-version: dev-undefined
      creationTimestamp: null
      labels:
        linkerd.io/control-plane-component: grafana
        linkerd.io/control-plane-ns: linkerd
        linkerd.io/proxy-deployment: linkerd-grafana
    spec:
      containers:
      - env:
        - name: GF_PATHS_DATA
          value: /data
        image: gcr.io/linkerd-io/grafana:dev-undefined
        imagePullPolicy: IfNotPresent
        livenessProbe:
          httpGet:
            path: /api/health
            port: 3000
          initialDelaySeconds: 30
        name: grafana
        ports:
        - containerPort: 3000
          name: http
        readinessProbe:
          httpGet:
            path: /api/health
            port: 3000
        resources: {}
        securityContext:
          runAsUser: 472
        volumeMounts:
        - mountPath: /data
          name: data
        - mountPath: /etc/grafana
          name: grafana-config
          readOnly: true
      - env:
        - name: LINKERD2_PROXY_LOG
          value: warn,linkerd2_proxy=info
        - name: LINKERD2_PROXY_CONTROL_URL
          value: tcp://linkerd-destination.linkerd.svc.cluster.local:8086
        - name: LINKERD2_PROXY_CONTROL_LISTENER
          value: tcp://0.0.0.0:4190
        - name: LINKERD2_PROXY_METRICS_LISTENER
          value: tcp://0.0.0.0:4191
        - name: LINKERD2_PROXY_OUTBOUND_LISTENER
          value: tcp://127.0.0.1:4140
        - name: LINKERD2_PROXY_INBOUND_LISTENER
          value: tcp://0.0.0.0:4143
        - name: LINKERD2_PROXY_DESTINATION_PROFILE_SUFFIXES
          value: .
        - name: LINKERD2_PROXY_INBOUND_ACCEPT_KEEPALIVE
          value: 10000ms
        - name: LINKERD2_PROXY_OUTBOUND_CONNECT_KEEPALIVE
          value: 10000ms
        - name: K8S_SA
          valueFrom:
            fieldRef:
              fieldPath: spec.serviceAccountName
        - name: K8S_NS
          valueFrom:
            fieldRef:
              fieldPath: metadata.namespace
        - name: L5D_NS
          value: linkerd
        - name: L5D_TRUST_DOMAIN
          value: cluster.local
        - name: LINKERD2_PROXY_ID
          value: $(K8S_SA).$(K8S_NS).serviceaccount.identity.$(L5D_NS).$(L5D_TRUST_DOMAIN)
        - name: LINKERD2_PROXY_TLS_TRUST_ANCHORS
          value: /var/run/linkerd/identity/trust-anchors/trust-anchors.pem
        - name: LINKERD2_PROXY_TLS_END_ENTITY_DIR
          value: /var/run/linkerd/identity/end-entity
        - name: LINKERD2_PROXY_TLS_POD_IDENTITY
          value: $(LINKERD2_PROXY_ID)
        - name: LINKERD2_PROXY_CONTROLLER_NAMESPACE
          value: linkerd
        - name: LINKERD2_PROXY_TLS_CONTROLLER_IDENTITY
          value: linkerd-controller.$(L5D_NS).serviceaccount.identity.$(L5D_NS).$(L5D_TRUST_DOMAIN)
        image: gcr.io/linkerd-io/proxy-identity-init:dev-undefined
        imagePullPolicy: IfNotPresent
        name: linkerd-proxy-identity
        resources: {}
        securityContext:
          runAsUser: 2102
        terminationMessagePolicy: FallbackToLogsOnError
      - env:
        - name: LINKERD2_PROXY_LOG
          value: warn,linkerd2_proxy=info
        - name: LINKERD2_PROXY_CONTROL_URL
          value: tcp://linkerd-destination.linkerd.svc.cluster.local:8086
        - name: LINKERD2_PROXY_CONTROL_LISTENER
          value: tcp://0.0.0.0:4190
        - name: LINKERD2_PROXY_METRICS_LISTENER
          value: tcp://0.0.0.0:4191
        - name: LINKERD2_PROXY_OUTBOUND_LISTENER
          value: tcp://127.0.0.1:4140
        - name: LINKERD2_PROXY_INBOUND_LISTENER
          value: tcp://0.0.0.0:4143
        - name: LINKERD2_PROXY_DESTINATION_PROFILE_SUFFIXES
          value: .
        - name: LINKERD2_PROXY_INBOUND_ACCEPT_KEEPALIVE
          value: 10000ms
        - name: LINKERD2_PROXY_OUTBOUND_CONNECT_KEEPALIVE
          value: 10000ms
        - name: K8S_SA
          valueFrom:
            fieldRef:
              fieldPath: spec.serviceAccountName
        - name: K8S_NS
          valueFrom:
            fieldRef:
              fieldPath: metadata.namespace
        - name: L5D_NS
          value: linkerd
        - name: L5D_TRUST_DOMAIN
          value: cluster.local
        - name: LINKERD2_PROXY_ID
          value: $(K8S_SA).$(K8S_NS).serviceaccount.identity.$(L5D_NS).$(L5D_TRUST_DOMAIN)
        - name: LINKERD2_PROXY_TLS_TRUST_ANCHORS
          value: /var/run/linkerd/identity/trust-anchors/trust-anchors.pem
        - name: LINKERD2_PROXY_TLS_END_ENTITY_DIR
          value: /var/run/linkerd/identity/end-entity
        - name: LINKERD2_PROXY_TLS_POD_IDENTITY
          value: $(LINKERD2_PROXY_ID)
        - name: LINKERD2_PROXY_CONTROLLER_NAMESPACE
          value: linkerd
        - name: LINKERD2_PROXY_TLS_CONTROLLER_IDENTITY
          value: linkerd-controller.$(L5D_NS).serviceaccount.identity.$(L5D_NS).$(L5D_TRUST_DOMAIN)
        image: gcr.io/linkerd-io/proxy:dev-undefined
        imagePullPolicy: IfNotPresent
        livenessProbe:
          httpGet:
            path: /metrics
            port: 4191
          initialDelaySeconds: 10
        name: linkerd-proxy
        ports:
        - containerPort: 4143
          name: linkerd-proxy
        - containerPort: 4191
          name: linkerd-metrics
        readinessProbe:
          httpGet:
            path: /metrics
            port: 4191
          initialDelaySeconds: 10
        resources: {}
        securityContext:
          runAsUser: 2102
        terminationMessagePolicy: FallbackToLogsOnError
        volumeMounts:
        - mountPath: /var/run/linkerd/identity/end-entity
          name: linkerd-identity-end-entity
          readOnly: true
      serviceAccountName: linkerd-grafana
      volumes:
      - emptyDir: {}
        name: data
      - configMap:
          items:
          - key: grafana.ini
            path: grafana.ini
          - key: datasources.yaml
            path: provisioning/datasources/datasources.yaml
          - key: dashboards.yaml
            path: provisioning/dashboards/dashboards.yaml
          name: linkerd-grafana-config
        name: grafana-config
      - emptyDir:
          medium: Memory
        name: linkerd-identity-end-entity
status: {}
---
kind: ConfigMap
apiVersion: v1
metadata:
  name: linkerd-grafana-config
  namespace: linkerd
  labels:
    linkerd.io/control-plane-component: grafana
  annotations:
    linkerd.io/created-by: linkerd/cli dev-undefined
data:
  grafana.ini: |-
    instance_name = linkerd-grafana

    [server]
    root_url = %(protocol)s://%(domain)s:/grafana/

    [auth]
    disable_login_form = true

    [auth.anonymous]
    enabled = true
    org_role = Editor

    [auth.basic]
    enabled = false

    [analytics]
    check_for_updates = false

  datasources.yaml: |-
    apiVersion: 1
    datasources:
    - name: prometheus
      type: prometheus
      access: proxy
      orgId: 1
      url: http://linkerd-prometheus.linkerd.svc.cluster.local:9090
      isDefault: true
      jsonData:
        timeInterval: "5s"
      version: 1
      editable: true

  dashboards.yaml: |-
    apiVersion: 1
    providers:
    - name: 'default'
      orgId: 1
      folder: ''
      type: file
      disableDeletion: true
      editable: true
      options:
        path: /var/lib/grafana/dashboards
        homeDashboardId: linkerd-top-line
---<|MERGE_RESOLUTION|>--- conflicted
+++ resolved
@@ -65,7 +65,16 @@
     linkerd.io/created-by: linkerd/cli dev-undefined
 data:
   trust-anchors.pem: |-
-    zyx
+    -----BEGIN CERTIFICATE-----
+    MIIBYDCCAQegAwIBAgIBATAKBggqhkjOPQQDAjAYMRYwFAYDVQQDEw1jbHVzdGVy
+    LmxvY2FsMB4XDTE5MDMwMzAxNTk1MloXDTI5MDIyODAyMDM1MlowGDEWMBQGA1UE
+    AxMNY2x1c3Rlci5sb2NhbDBZMBMGByqGSM49AgEGCCqGSM49AwEHA0IABAChpAt0
+    xtgO9qbVtEtDK80N6iCL2Htyf2kIv2m5QkJ1y0TFQi5hTVe3wtspJ8YpZF0pl364
+    6TiYeXB8tOOhIACjQjBAMA4GA1UdDwEB/wQEAwIBBjAdBgNVHSUEFjAUBggrBgEF
+    BQcDAQYIKwYBBQUHAwIwDwYDVR0TAQH/BAUwAwEB/zAKBggqhkjOPQQDAgNHADBE
+    AiBQ/AAwF8kG8VOmRSUTPakSSa/N4mqK2HsZuhQXCmiZHwIgZEzI5DCkpU7w3SIv
+    OLO4Zsk1XrGZHGsmyiEyvYF9lpY=
+     -----END CERTIFICATE-----
 ---
 kind: Secret
 apiVersion: v1
@@ -76,10 +85,10 @@
     linkerd.io/control-plane-component: identity
   annotations:
     linkerd.io/created-by: linkerd/cli dev-undefined
-    linkerd.io/identity-issuer-expiry: 2030-02-12T00:00:00Z
+    linkerd.io/identity-issuer-expiry: 2029-02-28T02:03:52Z
 data:
-  crt.pem: ZGVm
-  key.pem: YWJj
+  crt.pem: LS0tLS1CRUdJTiBDRVJUSUZJQ0FURS0tLS0tCk1JSUJjakNDQVJpZ0F3SUJBZ0lCQWpBS0JnZ3Foa2pPUFFRREFqQVlNUll3RkFZRFZRUURFdzFqYkhWemRHVnkKTG14dlkyRnNNQjRYRFRFNU1ETXdNekF4TlRrMU1sb1hEVEk1TURJeU9EQXlNRE0xTWxvd0tURW5NQ1VHQTFVRQpBeE1lYVdSbGJuUnBkSGt1YkdsdWEyVnlaQzVqYkhWemRHVnlMbXh2WTJGc01Ga3dFd1lIS29aSXpqMENBUVlJCktvWkl6ajBEQVFjRFFnQUVJU2cwQ21KTkJXTHhKVHNLdDcrYno4QXMxWWZxWkZ1VHEyRm5ZbzAxNk5LVnY3MGUKUUMzVDZ0T3Bhajl4dUtzWGZsVTZaa3VpVlJpaWh3K3RWMmlzcTZOQ01FQXdEZ1lEVlIwUEFRSC9CQVFEQWdFRwpNQjBHQTFVZEpRUVdNQlFHQ0NzR0FRVUZCd01CQmdnckJnRUZCUWNEQWpBUEJnTlZIUk1CQWY4RUJUQURBUUgvCk1Bb0dDQ3FHU000OUJBTUNBMGdBTUVVQ0lGK2FNMEJ3MlBkTUZEcS9LdGFCUXZIZEFZYVVQVng4dmYzam4rTTQKQWFENEFpRUE5SEJkanlXeWlLZUt4bEE4Q29PdlVBd0k5NXhjNlhVTW9EeFJTWGpucFhnPQotLS0tLUVORCBDRVJUSUZJQ0FURS0tLS0t
+  key.pem: LS0tLS1CRUdJTiBFQyBQUklWQVRFIEtFWS0tLS0tCk1IY0NBUUVFSU1JSnltZWtZeitra0NMUGtGbHJVeUF1L2NISllSVHl3Zm1BVVJLS1JYZHpvQW9HQ0NxR1NNNDkKQXdFSG9VUURRZ0FFSVNnMENtSk5CV0x4SlRzS3Q3K2J6OEFzMVlmcVpGdVRxMkZuWW8wMTZOS1Z2NzBlUUMzVAo2dE9wYWo5eHVLc1hmbFU2Wmt1aVZSaWlodyt0VjJpc3F3PT0KLS0tLS1FTkQgRUMgUFJJVkFURSBLRVktLS0tLQ==
 ---
 apiVersion: extensions/v1beta1
 kind: Deployment
@@ -112,7 +121,7 @@
         - -admin-addr=:9990
         - -log-level=info
         - -controller-namespace=linkerd
-        - -trust-domain=cluster.local
+        - -trust-domain=trust.domain
         - -trust-anchors=/var/run/linkerd/identity/trust-anchors/trust-anchors.pem
         - -issuer=/var/run/linkerd/identity/issuer
         - -issuance-lifetime=
@@ -142,50 +151,16 @@
           name: identity-trust-anchors
         - mountPath: /var/run/linkerd/identity/issuer
           name: identity-issuer
-      - env:
-        - name: LINKERD2_PROXY_LOG
-          value: warn,linkerd2_proxy=info
-        - name: LINKERD2_PROXY_CONTROL_URL
-          value: tcp://linkerd-destination.linkerd.svc.cluster.local:8086
-        - name: LINKERD2_PROXY_CONTROL_LISTENER
-          value: tcp://0.0.0.0:4190
-        - name: LINKERD2_PROXY_METRICS_LISTENER
-          value: tcp://0.0.0.0:4191
-        - name: LINKERD2_PROXY_OUTBOUND_LISTENER
-          value: tcp://127.0.0.1:4140
-        - name: LINKERD2_PROXY_INBOUND_LISTENER
-          value: tcp://0.0.0.0:4143
-        - name: LINKERD2_PROXY_DESTINATION_PROFILE_SUFFIXES
-          value: .
-        - name: LINKERD2_PROXY_INBOUND_ACCEPT_KEEPALIVE
-          value: 10000ms
-        - name: LINKERD2_PROXY_OUTBOUND_CONNECT_KEEPALIVE
-          value: 10000ms
-        - name: K8S_SA
-          valueFrom:
-            fieldRef:
-              fieldPath: spec.serviceAccountName
-        - name: K8S_NS
-          valueFrom:
-            fieldRef:
-              fieldPath: metadata.namespace
-        - name: L5D_NS
-          value: linkerd
-        - name: L5D_TRUST_DOMAIN
-          value: cluster.local
-        - name: LINKERD2_PROXY_ID
-          value: $(K8S_SA).$(K8S_NS).serviceaccount.identity.$(L5D_NS).$(L5D_TRUST_DOMAIN)
-        - name: LINKERD2_PROXY_TLS_TRUST_ANCHORS
-          value: /var/run/linkerd/identity/trust-anchors/trust-anchors.pem
-        - name: LINKERD2_PROXY_TLS_END_ENTITY_DIR
-          value: /var/run/linkerd/identity/end-entity
-        - name: LINKERD2_PROXY_TLS_POD_IDENTITY
-          value: $(LINKERD2_PROXY_ID)
-        - name: LINKERD2_PROXY_CONTROLLER_NAMESPACE
-          value: linkerd
-        - name: LINKERD2_PROXY_TLS_CONTROLLER_IDENTITY
-          value: linkerd-controller.$(L5D_NS).serviceaccount.identity.$(L5D_NS).$(L5D_TRUST_DOMAIN)
-        image: gcr.io/linkerd-io/proxy-identity-init:dev-undefined
+      - args:
+        - -addr=linkerd-identity.$(L5D_NS).svc.cluster.local
+        - -dir
+        - /var/run/linkerd/identity/end-entity
+        - -name=$(LINKERD2_PROXY_TLS_POD_IDENTITY)
+        - -token=/var/run/secrets/kubernetes.io/serviceaccount
+        - -trust-anchors=$(LINKERD2_PROXY_TLS_TRUST_ANCHORS)
+        command:
+        - proxy-identity
+        image: gcr.io/linkerd-io/proxy-identity:dev-undefined
         imagePullPolicy: IfNotPresent
         name: linkerd-proxy-identity
         resources: {}
@@ -221,18 +196,20 @@
               fieldPath: metadata.namespace
         - name: L5D_NS
           value: linkerd
+        - name: LINKERD2_PROXY_ID
+          value: $(K8S_SA).$(K8S_NS).serviceaccount.identity.$(L5D_NS)
         - name: L5D_TRUST_DOMAIN
-          value: cluster.local
-        - name: LINKERD2_PROXY_ID
+          value: trust.domain
+        - name: LINKERD2_PROXY_TLS_POD_IDENTITY
           value: $(K8S_SA).$(K8S_NS).serviceaccount.identity.$(L5D_NS).$(L5D_TRUST_DOMAIN)
         - name: LINKERD2_PROXY_TLS_TRUST_ANCHORS
           value: /var/run/linkerd/identity/trust-anchors/trust-anchors.pem
-        - name: LINKERD2_PROXY_TLS_END_ENTITY_DIR
-          value: /var/run/linkerd/identity/end-entity
-        - name: LINKERD2_PROXY_TLS_POD_IDENTITY
-          value: $(LINKERD2_PROXY_ID)
+        - name: LINKERD2_PROXY_TLS_PRIVATE_KEY
+          value: /var/run/linkerd/identity/end-entity/private-key.p8
+        - name: LINKERD2_PROXY_TLS_CERT
+          value: /var/run/linkerd/identity/end-entity/certificate.crt
         - name: LINKERD2_PROXY_CONTROLLER_NAMESPACE
-          value: linkerd
+          value: $(L5D_NS)
         - name: LINKERD2_PROXY_TLS_CONTROLLER_IDENTITY
           value: linkerd-controller.$(L5D_NS).serviceaccount.identity.$(L5D_NS).$(L5D_TRUST_DOMAIN)
         image: gcr.io/linkerd-io/proxy:dev-undefined
@@ -446,50 +423,16 @@
         resources: {}
         securityContext:
           runAsUser: 2103
-      - env:
-        - name: LINKERD2_PROXY_LOG
-          value: warn,linkerd2_proxy=info
-        - name: LINKERD2_PROXY_CONTROL_URL
-          value: tcp://localhost.:8086
-        - name: LINKERD2_PROXY_CONTROL_LISTENER
-          value: tcp://0.0.0.0:4190
-        - name: LINKERD2_PROXY_METRICS_LISTENER
-          value: tcp://0.0.0.0:4191
-        - name: LINKERD2_PROXY_OUTBOUND_LISTENER
-          value: tcp://127.0.0.1:4140
-        - name: LINKERD2_PROXY_INBOUND_LISTENER
-          value: tcp://0.0.0.0:4143
-        - name: LINKERD2_PROXY_DESTINATION_PROFILE_SUFFIXES
-          value: .
-        - name: LINKERD2_PROXY_INBOUND_ACCEPT_KEEPALIVE
-          value: 10000ms
-        - name: LINKERD2_PROXY_OUTBOUND_CONNECT_KEEPALIVE
-          value: 10000ms
-        - name: K8S_SA
-          valueFrom:
-            fieldRef:
-              fieldPath: spec.serviceAccountName
-        - name: K8S_NS
-          valueFrom:
-            fieldRef:
-              fieldPath: metadata.namespace
-        - name: L5D_NS
-          value: linkerd
-        - name: L5D_TRUST_DOMAIN
-          value: cluster.local
-        - name: LINKERD2_PROXY_ID
-          value: $(K8S_SA).$(K8S_NS).serviceaccount.identity.$(L5D_NS).$(L5D_TRUST_DOMAIN)
-        - name: LINKERD2_PROXY_TLS_TRUST_ANCHORS
-          value: /var/run/linkerd/identity/trust-anchors/trust-anchors.pem
-        - name: LINKERD2_PROXY_TLS_END_ENTITY_DIR
-          value: /var/run/linkerd/identity/end-entity
-        - name: LINKERD2_PROXY_TLS_POD_IDENTITY
-          value: $(LINKERD2_PROXY_ID)
-        - name: LINKERD2_PROXY_CONTROLLER_NAMESPACE
-          value: linkerd
-        - name: LINKERD2_PROXY_TLS_CONTROLLER_IDENTITY
-          value: linkerd-controller.$(L5D_NS).serviceaccount.identity.$(L5D_NS).$(L5D_TRUST_DOMAIN)
-        image: gcr.io/linkerd-io/proxy-identity-init:dev-undefined
+      - args:
+        - -addr=linkerd-identity.$(L5D_NS).svc.cluster.local
+        - -dir
+        - /var/run/linkerd/identity/end-entity
+        - -name=$(LINKERD2_PROXY_TLS_POD_IDENTITY)
+        - -token=/var/run/secrets/kubernetes.io/serviceaccount
+        - -trust-anchors=$(LINKERD2_PROXY_TLS_TRUST_ANCHORS)
+        command:
+        - proxy-identity
+        image: gcr.io/linkerd-io/proxy-identity:dev-undefined
         imagePullPolicy: IfNotPresent
         name: linkerd-proxy-identity
         resources: {}
@@ -525,18 +468,20 @@
               fieldPath: metadata.namespace
         - name: L5D_NS
           value: linkerd
+        - name: LINKERD2_PROXY_ID
+          value: $(K8S_SA).$(K8S_NS).serviceaccount.identity.$(L5D_NS)
         - name: L5D_TRUST_DOMAIN
-          value: cluster.local
-        - name: LINKERD2_PROXY_ID
+          value: trust.domain
+        - name: LINKERD2_PROXY_TLS_POD_IDENTITY
           value: $(K8S_SA).$(K8S_NS).serviceaccount.identity.$(L5D_NS).$(L5D_TRUST_DOMAIN)
         - name: LINKERD2_PROXY_TLS_TRUST_ANCHORS
           value: /var/run/linkerd/identity/trust-anchors/trust-anchors.pem
-        - name: LINKERD2_PROXY_TLS_END_ENTITY_DIR
-          value: /var/run/linkerd/identity/end-entity
-        - name: LINKERD2_PROXY_TLS_POD_IDENTITY
-          value: $(LINKERD2_PROXY_ID)
+        - name: LINKERD2_PROXY_TLS_PRIVATE_KEY
+          value: /var/run/linkerd/identity/end-entity/private-key.p8
+        - name: LINKERD2_PROXY_TLS_CERT
+          value: /var/run/linkerd/identity/end-entity/certificate.crt
         - name: LINKERD2_PROXY_CONTROLLER_NAMESPACE
-          value: linkerd
+          value: $(L5D_NS)
         - name: LINKERD2_PROXY_TLS_CONTROLLER_IDENTITY
           value: linkerd-controller.$(L5D_NS).serviceaccount.identity.$(L5D_NS).$(L5D_TRUST_DOMAIN)
         image: gcr.io/linkerd-io/proxy:dev-undefined
@@ -583,11 +528,7 @@
     linkerd.io/created-by: linkerd/cli dev-undefined
 data:
   global: |
-<<<<<<< HEAD
-    {"linkerdNamespace":"linkerd","cniEnabled":true,"identityContext":{}}
-=======
-    {"linkerdNamespace":"linkerd","cniEnabled":true,"version":"dev-undefined","identityContext":null}
->>>>>>> f34de691
+    {"linkerdNamespace":"linkerd","cniEnabled":true,"version":"dev-undefined","identityContext":{"trustDomain":"trust.domain","trustAnchorsPem":"-----BEGIN CERTIFICATE-----\nMIIBYDCCAQegAwIBAgIBATAKBggqhkjOPQQDAjAYMRYwFAYDVQQDEw1jbHVzdGVy\nLmxvY2FsMB4XDTE5MDMwMzAxNTk1MloXDTI5MDIyODAyMDM1MlowGDEWMBQGA1UE\nAxMNY2x1c3Rlci5sb2NhbDBZMBMGByqGSM49AgEGCCqGSM49AwEHA0IABAChpAt0\nxtgO9qbVtEtDK80N6iCL2Htyf2kIv2m5QkJ1y0TFQi5hTVe3wtspJ8YpZF0pl364\n6TiYeXB8tOOhIACjQjBAMA4GA1UdDwEB/wQEAwIBBjAdBgNVHSUEFjAUBggrBgEF\nBQcDAQYIKwYBBQUHAwIwDwYDVR0TAQH/BAUwAwEB/zAKBggqhkjOPQQDAgNHADBE\nAiBQ/AAwF8kG8VOmRSUTPakSSa/N4mqK2HsZuhQXCmiZHwIgZEzI5DCkpU7w3SIv\nOLO4Zsk1XrGZHGsmyiEyvYF9lpY=\n -----END CERTIFICATE-----","issuanceLifetime":null,"clockSkewAllowance":null}}
   proxy: |
     {"proxyImage":{"imageName":"gcr.io/linkerd-io/proxy","pullPolicy":"IfNotPresent"},"proxyInitImage":{"imageName":"gcr.io/linkerd-io/proxy-init","pullPolicy":"IfNotPresent"},"destinationApiPort":{"port":8086},"controlPort":{"port":4190},"ignoreInboundPorts":[],"ignoreOutboundPorts":[],"inboundPort":{"port":4143},"metricsPort":{"port":4191},"outboundPort":{"port":4140},"resource":{"requestCpu":"","requestMemory":"","limitCpu":"","limitMemory":""},"proxyUid":"2102","logLevel":{"level":"warn,linkerd2_proxy=info"},"disableExternalProfiles":false}
 
@@ -781,50 +722,16 @@
         resources: {}
         securityContext:
           runAsUser: 2103
-      - env:
-        - name: LINKERD2_PROXY_LOG
-          value: warn,linkerd2_proxy=info
-        - name: LINKERD2_PROXY_CONTROL_URL
-          value: tcp://linkerd-destination.linkerd.svc.cluster.local:8086
-        - name: LINKERD2_PROXY_CONTROL_LISTENER
-          value: tcp://0.0.0.0:4190
-        - name: LINKERD2_PROXY_METRICS_LISTENER
-          value: tcp://0.0.0.0:4191
-        - name: LINKERD2_PROXY_OUTBOUND_LISTENER
-          value: tcp://127.0.0.1:4140
-        - name: LINKERD2_PROXY_INBOUND_LISTENER
-          value: tcp://0.0.0.0:4143
-        - name: LINKERD2_PROXY_DESTINATION_PROFILE_SUFFIXES
-          value: .
-        - name: LINKERD2_PROXY_INBOUND_ACCEPT_KEEPALIVE
-          value: 10000ms
-        - name: LINKERD2_PROXY_OUTBOUND_CONNECT_KEEPALIVE
-          value: 10000ms
-        - name: K8S_SA
-          valueFrom:
-            fieldRef:
-              fieldPath: spec.serviceAccountName
-        - name: K8S_NS
-          valueFrom:
-            fieldRef:
-              fieldPath: metadata.namespace
-        - name: L5D_NS
-          value: linkerd
-        - name: L5D_TRUST_DOMAIN
-          value: cluster.local
-        - name: LINKERD2_PROXY_ID
-          value: $(K8S_SA).$(K8S_NS).serviceaccount.identity.$(L5D_NS).$(L5D_TRUST_DOMAIN)
-        - name: LINKERD2_PROXY_TLS_TRUST_ANCHORS
-          value: /var/run/linkerd/identity/trust-anchors/trust-anchors.pem
-        - name: LINKERD2_PROXY_TLS_END_ENTITY_DIR
-          value: /var/run/linkerd/identity/end-entity
-        - name: LINKERD2_PROXY_TLS_POD_IDENTITY
-          value: $(LINKERD2_PROXY_ID)
-        - name: LINKERD2_PROXY_CONTROLLER_NAMESPACE
-          value: linkerd
-        - name: LINKERD2_PROXY_TLS_CONTROLLER_IDENTITY
-          value: linkerd-controller.$(L5D_NS).serviceaccount.identity.$(L5D_NS).$(L5D_TRUST_DOMAIN)
-        image: gcr.io/linkerd-io/proxy-identity-init:dev-undefined
+      - args:
+        - -addr=linkerd-identity.$(L5D_NS).svc.cluster.local
+        - -dir
+        - /var/run/linkerd/identity/end-entity
+        - -name=$(LINKERD2_PROXY_TLS_POD_IDENTITY)
+        - -token=/var/run/secrets/kubernetes.io/serviceaccount
+        - -trust-anchors=$(LINKERD2_PROXY_TLS_TRUST_ANCHORS)
+        command:
+        - proxy-identity
+        image: gcr.io/linkerd-io/proxy-identity:dev-undefined
         imagePullPolicy: IfNotPresent
         name: linkerd-proxy-identity
         resources: {}
@@ -860,18 +767,20 @@
               fieldPath: metadata.namespace
         - name: L5D_NS
           value: linkerd
+        - name: LINKERD2_PROXY_ID
+          value: $(K8S_SA).$(K8S_NS).serviceaccount.identity.$(L5D_NS)
         - name: L5D_TRUST_DOMAIN
-          value: cluster.local
-        - name: LINKERD2_PROXY_ID
+          value: trust.domain
+        - name: LINKERD2_PROXY_TLS_POD_IDENTITY
           value: $(K8S_SA).$(K8S_NS).serviceaccount.identity.$(L5D_NS).$(L5D_TRUST_DOMAIN)
         - name: LINKERD2_PROXY_TLS_TRUST_ANCHORS
           value: /var/run/linkerd/identity/trust-anchors/trust-anchors.pem
-        - name: LINKERD2_PROXY_TLS_END_ENTITY_DIR
-          value: /var/run/linkerd/identity/end-entity
-        - name: LINKERD2_PROXY_TLS_POD_IDENTITY
-          value: $(LINKERD2_PROXY_ID)
+        - name: LINKERD2_PROXY_TLS_PRIVATE_KEY
+          value: /var/run/linkerd/identity/end-entity/private-key.p8
+        - name: LINKERD2_PROXY_TLS_CERT
+          value: /var/run/linkerd/identity/end-entity/certificate.crt
         - name: LINKERD2_PROXY_CONTROLLER_NAMESPACE
-          value: linkerd
+          value: $(L5D_NS)
         - name: LINKERD2_PROXY_TLS_CONTROLLER_IDENTITY
           value: linkerd-controller.$(L5D_NS).serviceaccount.identity.$(L5D_NS).$(L5D_TRUST_DOMAIN)
         image: gcr.io/linkerd-io/proxy:dev-undefined
@@ -1014,52 +923,16 @@
         - mountPath: /etc/prometheus
           name: prometheus-config
           readOnly: true
-      - env:
-        - name: LINKERD2_PROXY_LOG
-          value: warn,linkerd2_proxy=info
-        - name: LINKERD2_PROXY_CONTROL_URL
-          value: tcp://linkerd-destination.linkerd.svc.cluster.local:8086
-        - name: LINKERD2_PROXY_CONTROL_LISTENER
-          value: tcp://0.0.0.0:4190
-        - name: LINKERD2_PROXY_METRICS_LISTENER
-          value: tcp://0.0.0.0:4191
-        - name: LINKERD2_PROXY_OUTBOUND_LISTENER
-          value: tcp://127.0.0.1:4140
-        - name: LINKERD2_PROXY_INBOUND_LISTENER
-          value: tcp://0.0.0.0:4143
-        - name: LINKERD2_PROXY_DESTINATION_PROFILE_SUFFIXES
-          value: .
-        - name: LINKERD2_PROXY_INBOUND_ACCEPT_KEEPALIVE
-          value: 10000ms
-        - name: LINKERD2_PROXY_OUTBOUND_CONNECT_KEEPALIVE
-          value: 10000ms
-        - name: K8S_SA
-          valueFrom:
-            fieldRef:
-              fieldPath: spec.serviceAccountName
-        - name: K8S_NS
-          valueFrom:
-            fieldRef:
-              fieldPath: metadata.namespace
-        - name: L5D_NS
-          value: linkerd
-        - name: L5D_TRUST_DOMAIN
-          value: cluster.local
-        - name: LINKERD2_PROXY_ID
-          value: $(K8S_SA).$(K8S_NS).serviceaccount.identity.$(L5D_NS).$(L5D_TRUST_DOMAIN)
-        - name: LINKERD2_PROXY_OUTBOUND_ROUTER_CAPACITY
-          value: "10000"
-        - name: LINKERD2_PROXY_TLS_TRUST_ANCHORS
-          value: /var/run/linkerd/identity/trust-anchors/trust-anchors.pem
-        - name: LINKERD2_PROXY_TLS_END_ENTITY_DIR
-          value: /var/run/linkerd/identity/end-entity
-        - name: LINKERD2_PROXY_TLS_POD_IDENTITY
-          value: $(LINKERD2_PROXY_ID)
-        - name: LINKERD2_PROXY_CONTROLLER_NAMESPACE
-          value: linkerd
-        - name: LINKERD2_PROXY_TLS_CONTROLLER_IDENTITY
-          value: linkerd-controller.$(L5D_NS).serviceaccount.identity.$(L5D_NS).$(L5D_TRUST_DOMAIN)
-        image: gcr.io/linkerd-io/proxy-identity-init:dev-undefined
+      - args:
+        - -addr=linkerd-identity.$(L5D_NS).svc.cluster.local
+        - -dir
+        - /var/run/linkerd/identity/end-entity
+        - -name=$(LINKERD2_PROXY_TLS_POD_IDENTITY)
+        - -token=/var/run/secrets/kubernetes.io/serviceaccount
+        - -trust-anchors=$(LINKERD2_PROXY_TLS_TRUST_ANCHORS)
+        command:
+        - proxy-identity
+        image: gcr.io/linkerd-io/proxy-identity:dev-undefined
         imagePullPolicy: IfNotPresent
         name: linkerd-proxy-identity
         resources: {}
@@ -1095,20 +968,22 @@
               fieldPath: metadata.namespace
         - name: L5D_NS
           value: linkerd
-        - name: L5D_TRUST_DOMAIN
-          value: cluster.local
         - name: LINKERD2_PROXY_ID
-          value: $(K8S_SA).$(K8S_NS).serviceaccount.identity.$(L5D_NS).$(L5D_TRUST_DOMAIN)
+          value: $(K8S_SA).$(K8S_NS).serviceaccount.identity.$(L5D_NS)
         - name: LINKERD2_PROXY_OUTBOUND_ROUTER_CAPACITY
           value: "10000"
+        - name: L5D_TRUST_DOMAIN
+          value: trust.domain
+        - name: LINKERD2_PROXY_TLS_POD_IDENTITY
+          value: $(K8S_SA).$(K8S_NS).serviceaccount.identity.$(L5D_NS).$(L5D_TRUST_DOMAIN)
         - name: LINKERD2_PROXY_TLS_TRUST_ANCHORS
           value: /var/run/linkerd/identity/trust-anchors/trust-anchors.pem
-        - name: LINKERD2_PROXY_TLS_END_ENTITY_DIR
-          value: /var/run/linkerd/identity/end-entity
-        - name: LINKERD2_PROXY_TLS_POD_IDENTITY
-          value: $(LINKERD2_PROXY_ID)
+        - name: LINKERD2_PROXY_TLS_PRIVATE_KEY
+          value: /var/run/linkerd/identity/end-entity/private-key.p8
+        - name: LINKERD2_PROXY_TLS_CERT
+          value: /var/run/linkerd/identity/end-entity/certificate.crt
         - name: LINKERD2_PROXY_CONTROLLER_NAMESPACE
-          value: linkerd
+          value: $(L5D_NS)
         - name: LINKERD2_PROXY_TLS_CONTROLLER_IDENTITY
           value: linkerd-controller.$(L5D_NS).serviceaccount.identity.$(L5D_NS).$(L5D_TRUST_DOMAIN)
         image: gcr.io/linkerd-io/proxy:dev-undefined
@@ -1318,50 +1193,16 @@
         - mountPath: /etc/grafana
           name: grafana-config
           readOnly: true
-      - env:
-        - name: LINKERD2_PROXY_LOG
-          value: warn,linkerd2_proxy=info
-        - name: LINKERD2_PROXY_CONTROL_URL
-          value: tcp://linkerd-destination.linkerd.svc.cluster.local:8086
-        - name: LINKERD2_PROXY_CONTROL_LISTENER
-          value: tcp://0.0.0.0:4190
-        - name: LINKERD2_PROXY_METRICS_LISTENER
-          value: tcp://0.0.0.0:4191
-        - name: LINKERD2_PROXY_OUTBOUND_LISTENER
-          value: tcp://127.0.0.1:4140
-        - name: LINKERD2_PROXY_INBOUND_LISTENER
-          value: tcp://0.0.0.0:4143
-        - name: LINKERD2_PROXY_DESTINATION_PROFILE_SUFFIXES
-          value: .
-        - name: LINKERD2_PROXY_INBOUND_ACCEPT_KEEPALIVE
-          value: 10000ms
-        - name: LINKERD2_PROXY_OUTBOUND_CONNECT_KEEPALIVE
-          value: 10000ms
-        - name: K8S_SA
-          valueFrom:
-            fieldRef:
-              fieldPath: spec.serviceAccountName
-        - name: K8S_NS
-          valueFrom:
-            fieldRef:
-              fieldPath: metadata.namespace
-        - name: L5D_NS
-          value: linkerd
-        - name: L5D_TRUST_DOMAIN
-          value: cluster.local
-        - name: LINKERD2_PROXY_ID
-          value: $(K8S_SA).$(K8S_NS).serviceaccount.identity.$(L5D_NS).$(L5D_TRUST_DOMAIN)
-        - name: LINKERD2_PROXY_TLS_TRUST_ANCHORS
-          value: /var/run/linkerd/identity/trust-anchors/trust-anchors.pem
-        - name: LINKERD2_PROXY_TLS_END_ENTITY_DIR
-          value: /var/run/linkerd/identity/end-entity
-        - name: LINKERD2_PROXY_TLS_POD_IDENTITY
-          value: $(LINKERD2_PROXY_ID)
-        - name: LINKERD2_PROXY_CONTROLLER_NAMESPACE
-          value: linkerd
-        - name: LINKERD2_PROXY_TLS_CONTROLLER_IDENTITY
-          value: linkerd-controller.$(L5D_NS).serviceaccount.identity.$(L5D_NS).$(L5D_TRUST_DOMAIN)
-        image: gcr.io/linkerd-io/proxy-identity-init:dev-undefined
+      - args:
+        - -addr=linkerd-identity.$(L5D_NS).svc.cluster.local
+        - -dir
+        - /var/run/linkerd/identity/end-entity
+        - -name=$(LINKERD2_PROXY_TLS_POD_IDENTITY)
+        - -token=/var/run/secrets/kubernetes.io/serviceaccount
+        - -trust-anchors=$(LINKERD2_PROXY_TLS_TRUST_ANCHORS)
+        command:
+        - proxy-identity
+        image: gcr.io/linkerd-io/proxy-identity:dev-undefined
         imagePullPolicy: IfNotPresent
         name: linkerd-proxy-identity
         resources: {}
@@ -1397,18 +1238,20 @@
               fieldPath: metadata.namespace
         - name: L5D_NS
           value: linkerd
+        - name: LINKERD2_PROXY_ID
+          value: $(K8S_SA).$(K8S_NS).serviceaccount.identity.$(L5D_NS)
         - name: L5D_TRUST_DOMAIN
-          value: cluster.local
-        - name: LINKERD2_PROXY_ID
+          value: trust.domain
+        - name: LINKERD2_PROXY_TLS_POD_IDENTITY
           value: $(K8S_SA).$(K8S_NS).serviceaccount.identity.$(L5D_NS).$(L5D_TRUST_DOMAIN)
         - name: LINKERD2_PROXY_TLS_TRUST_ANCHORS
           value: /var/run/linkerd/identity/trust-anchors/trust-anchors.pem
-        - name: LINKERD2_PROXY_TLS_END_ENTITY_DIR
-          value: /var/run/linkerd/identity/end-entity
-        - name: LINKERD2_PROXY_TLS_POD_IDENTITY
-          value: $(LINKERD2_PROXY_ID)
+        - name: LINKERD2_PROXY_TLS_PRIVATE_KEY
+          value: /var/run/linkerd/identity/end-entity/private-key.p8
+        - name: LINKERD2_PROXY_TLS_CERT
+          value: /var/run/linkerd/identity/end-entity/certificate.crt
         - name: LINKERD2_PROXY_CONTROLLER_NAMESPACE
-          value: linkerd
+          value: $(L5D_NS)
         - name: LINKERD2_PROXY_TLS_CONTROLLER_IDENTITY
           value: linkerd-controller.$(L5D_NS).serviceaccount.identity.$(L5D_NS).$(L5D_TRUST_DOMAIN)
         image: gcr.io/linkerd-io/proxy:dev-undefined
